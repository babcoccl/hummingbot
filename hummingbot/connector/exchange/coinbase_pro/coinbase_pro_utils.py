--- conflicted
+++ resolved
@@ -49,12 +49,9 @@
         )
     )
 
-<<<<<<< HEAD
-=======
     class Config:
         title = "coinbase_pro"
 
->>>>>>> 4991a300
 
 KEYS = CoinbaseProConfigMap.construct()
 
