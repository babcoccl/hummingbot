--- conflicted
+++ resolved
@@ -11,27 +11,19 @@
 from hummingbot.connector.exchange.gate_io import gate_io_constants as CONSTANTS
 from hummingbot.connector.exchange.gate_io.gate_io_auth import GateIoAuth
 from hummingbot.core.api_throttler.async_throttler import AsyncThrottler
-<<<<<<< HEAD
-=======
 from hummingbot.core.data_type.trade_fee import TradeFeeSchema
->>>>>>> 4991a300
 from hummingbot.core.web_assistant.connections.data_types import EndpointRESTRequest, RESTMethod, RESTResponse
 from hummingbot.core.web_assistant.rest_assistant import RESTAssistant
 from hummingbot.core.web_assistant.web_assistants_factory import WebAssistantsFactory
 
-<<<<<<< HEAD
-=======
 DEFAULT_FEES = TradeFeeSchema(
     maker_percent_fee_decimal=Decimal("0.002"),
     taker_percent_fee_decimal=Decimal("0.002"),
 )
 
->>>>>>> 4991a300
 CENTRALIZED = True
 
 EXAMPLE_PAIR = "BTC-USDT"
-
-DEFAULT_FEES = [0.2, 0.2]
 
 
 @dataclass
@@ -193,11 +185,8 @@
         )
     )
 
-<<<<<<< HEAD
-=======
     class Config:
         title = "gate_io"
 
->>>>>>> 4991a300
 
 KEYS = GateIOConfigMap.construct()