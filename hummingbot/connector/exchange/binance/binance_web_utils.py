from typing import Callable, Optional

import hummingbot.connector.exchange.binance.binance_constants as CONSTANTS
from hummingbot.connector.time_synchronizer import TimeSynchronizer
from hummingbot.connector.utils import TimeSynchronizerRESTPreProcessor
from hummingbot.core.api_throttler.async_throttler import AsyncThrottler
from hummingbot.core.web_assistant.auth import AuthBase
from hummingbot.core.web_assistant.connections.data_types import RESTMethod
from hummingbot.core.web_assistant.web_assistants_factory import WebAssistantsFactory


def public_rest_url(path_url: str, domain: str = CONSTANTS.DEFAULT_DOMAIN) -> str:
    """
    Creates a full URL for provided public REST endpoint
    :param path_url: a public REST endpoint
    :param domain: the Binance domain to connect to ("com" or "us"). The default value is "com"
    :return: the full URL to the endpoint
    """
    return CONSTANTS.REST_URL.format(domain) + CONSTANTS.PUBLIC_API_VERSION + path_url


def private_rest_url(path_url: str, domain: str = CONSTANTS.DEFAULT_DOMAIN) -> str:
    """
    Creates a full URL for provided private REST endpoint
    :param path_url: a private REST endpoint
    :param domain: the Binance domain to connect to ("com" or "us"). The default value is "com"
    :return: the full URL to the endpoint
    """
    return CONSTANTS.REST_URL.format(domain) + CONSTANTS.PRIVATE_API_VERSION + path_url


def build_api_factory(
        throttler: Optional[AsyncThrottler] = None,
        time_synchronizer: Optional[TimeSynchronizer] = None,
        domain: str = CONSTANTS.DEFAULT_DOMAIN,
        time_provider: Optional[Callable] = None,
        auth: Optional[AuthBase] = None, ) -> WebAssistantsFactory:
    throttler = throttler or create_throttler()
    time_synchronizer = time_synchronizer or TimeSynchronizer()
    time_provider = time_provider or (lambda: get_current_server_time(
        throttler=throttler,
        domain=domain,
    ))
    api_factory = WebAssistantsFactory(
        throttler=throttler,
        auth=auth,
        rest_pre_processors=[
            TimeSynchronizerRESTPreProcessor(synchronizer=time_synchronizer, time_provider=time_provider),
        ])
    return api_factory


def build_api_factory_without_time_synchronizer_pre_processor(throttler: AsyncThrottler) -> WebAssistantsFactory:
    api_factory = WebAssistantsFactory(throttler=throttler)
    return api_factory


def create_throttler() -> AsyncThrottler:
    return AsyncThrottler(CONSTANTS.RATE_LIMITS)


<<<<<<< HEAD
=======
async def api_request(path: str,
                      api_factory: Optional[WebAssistantsFactory] = None,
                      throttler: Optional[AsyncThrottler] = None,
                      time_synchronizer: Optional[TimeSynchronizer] = None,
                      domain: str = CONSTANTS.DEFAULT_DOMAIN,
                      params: Optional[Dict[str, Any]] = None,
                      data: Optional[Dict[str, Any]] = None,
                      method: RESTMethod = RESTMethod.GET,
                      is_auth_required: bool = False,
                      return_err: bool = False,
                      limit_id: Optional[str] = None,
                      timeout: Optional[float] = None,
                      headers: Dict[str, Any] = {}):
    throttler = throttler or create_throttler()
    time_synchronizer = time_synchronizer or TimeSynchronizer()

    # If api_factory is not provided a default one is created
    # The default instance has no authentication capabilities and all authenticated requests will fail
    api_factory = api_factory or build_api_factory(
        throttler=throttler,
        time_synchronizer=time_synchronizer,
        domain=domain,
    )
    rest_assistant = await api_factory.get_rest_assistant()

    local_headers = {
        "Content-Type": "application/json" if method == RESTMethod.POST else "application/x-www-form-urlencoded"}
    local_headers.update(headers)
    if is_auth_required:
        url = private_rest_url(path, domain=domain)
    else:
        url = public_rest_url(path, domain=domain)

    request = RESTRequest(
        method=method,
        url=url,
        params=params,
        data=data,
        headers=local_headers,
        is_auth_required=is_auth_required,
        throttler_limit_id=limit_id if limit_id else path
    )
    async with throttler.execute_task(limit_id=limit_id if limit_id else path):
        response = await rest_assistant.call(request=request, timeout=timeout)

        if response.status != 200:
            if return_err:
                error_response = await response.json()
                return error_response
            else:
                error_response = await response.text()
                if error_response is not None and "code" in error_response and "msg" in error_response:
                    raise IOError(f"The request to Binance failed. Error: {error_response}. Request: {request}")
                else:
                    raise IOError(f"Error executing request {method.name} {path}. "
                                  f"HTTP status is {response.status}.")

        return await response.json()


>>>>>>> 086f52ed
async def get_current_server_time(
        throttler: Optional[AsyncThrottler] = None,
        domain: str = CONSTANTS.DEFAULT_DOMAIN,
) -> float:
    api_factory = build_api_factory_without_time_synchronizer_pre_processor(throttler=throttler)
    rest_assistant = await api_factory.get_rest_assistant()
    response = await rest_assistant.execute_request(
        url=public_rest_url(path_url=CONSTANTS.SERVER_TIME_PATH_URL, domain=domain),
        method=RESTMethod.GET,
        throttler_limit_id=CONSTANTS.SERVER_TIME_PATH_URL,
    )
    server_time = response["serverTime"]
    return server_time<|MERGE_RESOLUTION|>--- conflicted
+++ resolved
@@ -59,69 +59,6 @@
     return AsyncThrottler(CONSTANTS.RATE_LIMITS)
 
 
-<<<<<<< HEAD
-=======
-async def api_request(path: str,
-                      api_factory: Optional[WebAssistantsFactory] = None,
-                      throttler: Optional[AsyncThrottler] = None,
-                      time_synchronizer: Optional[TimeSynchronizer] = None,
-                      domain: str = CONSTANTS.DEFAULT_DOMAIN,
-                      params: Optional[Dict[str, Any]] = None,
-                      data: Optional[Dict[str, Any]] = None,
-                      method: RESTMethod = RESTMethod.GET,
-                      is_auth_required: bool = False,
-                      return_err: bool = False,
-                      limit_id: Optional[str] = None,
-                      timeout: Optional[float] = None,
-                      headers: Dict[str, Any] = {}):
-    throttler = throttler or create_throttler()
-    time_synchronizer = time_synchronizer or TimeSynchronizer()
-
-    # If api_factory is not provided a default one is created
-    # The default instance has no authentication capabilities and all authenticated requests will fail
-    api_factory = api_factory or build_api_factory(
-        throttler=throttler,
-        time_synchronizer=time_synchronizer,
-        domain=domain,
-    )
-    rest_assistant = await api_factory.get_rest_assistant()
-
-    local_headers = {
-        "Content-Type": "application/json" if method == RESTMethod.POST else "application/x-www-form-urlencoded"}
-    local_headers.update(headers)
-    if is_auth_required:
-        url = private_rest_url(path, domain=domain)
-    else:
-        url = public_rest_url(path, domain=domain)
-
-    request = RESTRequest(
-        method=method,
-        url=url,
-        params=params,
-        data=data,
-        headers=local_headers,
-        is_auth_required=is_auth_required,
-        throttler_limit_id=limit_id if limit_id else path
-    )
-    async with throttler.execute_task(limit_id=limit_id if limit_id else path):
-        response = await rest_assistant.call(request=request, timeout=timeout)
-
-        if response.status != 200:
-            if return_err:
-                error_response = await response.json()
-                return error_response
-            else:
-                error_response = await response.text()
-                if error_response is not None and "code" in error_response and "msg" in error_response:
-                    raise IOError(f"The request to Binance failed. Error: {error_response}. Request: {request}")
-                else:
-                    raise IOError(f"Error executing request {method.name} {path}. "
-                                  f"HTTP status is {response.status}.")
-
-        return await response.json()
-
-
->>>>>>> 086f52ed
 async def get_current_server_time(
         throttler: Optional[AsyncThrottler] = None,
         domain: str = CONSTANTS.DEFAULT_DOMAIN,
