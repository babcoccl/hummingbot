import aiohttp
import asyncio
from async_timeout import timeout
from cachetools import TTLCache
from collections import (
    deque,
    OrderedDict
)
import logging
import math
import time
from typing import (
    Any,
    Dict,
    List,
    Optional
)
from decimal import Decimal
from libc.stdint cimport int64_t
from web3 import Web3

from hummingbot.logger import HummingbotLogger
from hummingbot.core.data_type.cancellation_result import CancellationResult
from hummingbot.market.ddex.ddex_api_order_book_data_source import DDEXAPIOrderBookDataSource
from hummingbot.core.event.events import (
    MarketEvent,
    BuyOrderCompletedEvent,
    SellOrderCompletedEvent,
    OrderFilledEvent,
    OrderCancelledEvent,
    MarketOrderFailureEvent,
    BuyOrderCreatedEvent,
    SellOrderCreatedEvent,
    TradeType,
    OrderType,
    TradeFee,
)
from hummingbot.core.data_type.limit_order import LimitOrder
from hummingbot.core.data_type.order_book cimport OrderBook
from hummingbot.core.data_type.order_book_tracker import OrderBookTrackerDataSourceType
from hummingbot.market.market_base cimport MarketBase
from hummingbot.market.ddex.ddex_order_book_tracker import DDEXOrderBookTracker
from hummingbot.core.network_iterator import NetworkStatus
from hummingbot.wallet.ethereum.web3_wallet import Web3Wallet


s_logger = None
s_decimal_0 = Decimal(0)
NaN = float("nan")


cdef class DDEXMarketTransactionTracker(TransactionTracker):
    cdef:
        DDEXMarket _owner

    def __init__(self, owner: DDEXMarket):
        super().__init__()
        self._owner = owner

    cdef c_did_timeout_tx(self, str tx_id):
        TransactionTracker.c_did_timeout_tx(self, tx_id)
        self._owner.c_did_timeout_tx(tx_id)


cdef class TradingRule:
    cdef:
        public str symbol
        public double min_order_size
        public int price_precision              # max amount of significant digits in a price
        public int price_decimals               # max amount of decimals in a price
        public int amount_decimals              # max amount of decimals in an amount
        public bint supports_limit_orders       # if limit order is allowed for this trading pair
        public bint supports_market_orders      # if market order is allowed for this trading pair

    @classmethod
    def parse_exchange_info(cls, markets: List[Dict[str, Any]]) -> List[TradingRule]:
        cdef:
            list retval = []
        for market in markets:
            try:
                symbol = market["id"]
                retval.append(TradingRule(symbol,
                                          float(market["minOrderSize"]),
                                          market["pricePrecision"],
                                          market["priceDecimals"],
                                          market["amountDecimals"],
                                          "limit" in market["supportedOrderTypes"],
                                          "market" in market["supportedOrderTypes"]))
            except Exception:
                DDEXMarket.logger().error(f"Error parsing the symbol {symbol}. Skipping.", exc_info=True)
        return retval

    def __init__(self, symbol: str, min_order_size: float, price_precision: int, price_decimals: int,
                 amount_decimals: int, supports_limit_orders: bool, supports_market_orders: bool):
        self.symbol = symbol
        self.min_order_size = min_order_size
        self.price_precision = price_precision
        self.price_decimals = price_decimals
        self.amount_decimals = amount_decimals
        self.supports_limit_orders = supports_limit_orders
        self.supports_market_orders = supports_market_orders

    def __repr__(self) -> str:
        return f"TradingRule(symbol='{self.symbol}', min_order_size={self.min_order_size}, " \
               f"price_precision={self.price_precision}, price_decimals={self.price_decimals}, "\
               f"amount_decimals={self.amount_decimals}, supports_limit_orders={self.supports_limit_orders}, " \
               f"supports_market_orders={self.supports_market_orders}"

cdef class InFlightOrder:
    cdef:
        public str client_order_id
        public str exchange_order_id
        public str symbol
        public bint is_buy
        public object order_type
        public object amount
        public object price
        public object executed_amount
        public object available_amount
        public object pending_amount
        public object quote_asset_amount
        public object gas_fee_amount
        public str last_state
        public object exchange_order_id_update_event

    def __init__(self,
                 client_order_id: str,
                 exchange_order_id: str,
                 symbol: str,
                 is_buy: bool,
                 order_type: OrderType,
                 amount: Decimal,
                 price: Decimal):
        self.client_order_id = client_order_id
        self.exchange_order_id = exchange_order_id
        self.symbol = symbol
        self.is_buy = is_buy
        self.order_type = order_type
        self.amount = amount
        self.available_amount = amount
        self.price = price
        self.executed_amount = s_decimal_0
        self.pending_amount = s_decimal_0
        self.quote_asset_amount = s_decimal_0
        self.gas_fee_amount = s_decimal_0
        self.last_state = "NEW"
        self.exchange_order_id_update_event = asyncio.Event()

    def __repr__(self) -> str:
        return f"InFlightOrder(client_order_id='{self.client_order_id}', exchange_order_id='{self.exchange_order_id}', " \
               f"symbol='{self.symbol}', is_buy={self.is_buy}, order_type={self.order_type}, amount={self.amount}, " \
               f"price={self.price}, executed_amount={self.executed_amount}, available_amount={self.available_amount}, " \
               f"quote_asset_amount={self.quote_asset_amount}, gas_fee_amount={self.gas_fee_amount}, " \
               f"last_state='{self.last_state}')"

    @property
    def is_done(self) -> bool:
        return self.available_amount == s_decimal_0 and self.pending_amount == s_decimal_0

    @property
    def is_cancelled(self) -> bool:
        return self.last_state in {"canceled"}

    @property
    def base_asset(self) -> str:
        return self.symbol.split('-')[0]

    @property
    def quote_asset(self) -> str:
        return self.symbol.split('-')[1]

    def update_exchange_order_id(self, exchange_id: str):
        self.exchange_order_id = exchange_id
        self.exchange_order_id_update_event.set()

    async def get_exchange_order_id(self):
        if self.exchange_order_id is None:
            await self.exchange_order_id_update_event.wait()
        return self.exchange_order_id

    def to_limit_order(self) -> LimitOrder:
        cdef:
            str base_currency
            str quote_currency

        base_currency, quote_currency = self.symbol.split("-")
        return LimitOrder(
            self.client_order_id,
            self.symbol,
            self.is_buy,
            base_currency,
            quote_currency,
            Decimal(self.price),
            Decimal(self.amount)
        )

    def to_json(self) -> Dict[str, any]:
        return {
            "client_order_id": self.client_order_id,
            "exchange_order_id": self.exchange_order_id,
            "symbol": self.symbol,
            "is_buy": self.is_buy,
            "order_type": self.order_type.name,
            "amount": str(self.amount),
            "available_amount": str(self.available_amount),
            "price": str(self.price),
            "executed_amount": str(self.executed_amount),
            "pending_amount": str(self.pending_amount),
            "quote_asset_amount": str(self.quote_asset_amount),
            "gas_fee_amount": str(self.gas_fee_amount),
            "last_state": self.last_state,
        }

    @classmethod
    def from_json(cls, data: Dict[str, any]) -> "InFlightOrder":
        cdef:
            InFlightOrder retval = InFlightOrder(
                data["client_order_id"],
                data["exchange_order_id"],
                data["symbol"],
                data["is_buy"],
                getattr(OrderType, data["order_type"]),
                Decimal(data["amount"]),
                Decimal(data["price"]),
            )
        retval.available_amount = Decimal(data["available_amount"])
        retval.executed_amount = Decimal(data["executed_amount"])
        retval.pending_amount = Decimal(data["pending_amount"])
        retval.quote_asset_amount = Decimal(data["quote_asset_amount"])
        retval.gas_fee_amount = Decimal(data["gas_fee_amount"])
        retval.last_state = data["last_state"]
        return retval


ZERO_EX_MAINNET_PROXY = "0x74622073a4821dbfd046E9AA2ccF691341A076e1"


cdef class DDEXMarket(MarketBase):
    MARKET_RECEIVED_ASSET_EVENT_TAG = MarketEvent.ReceivedAsset.value
    MARKET_BUY_ORDER_COMPLETED_EVENT_TAG = MarketEvent.BuyOrderCompleted.value
    MARKET_SELL_ORDER_COMPLETED_EVENT_TAG = MarketEvent.SellOrderCompleted.value
    MARKET_WITHDRAW_ASSET_EVENT_TAG = MarketEvent.WithdrawAsset.value
    MARKET_ORDER_CANCELLED_EVENT_TAG = MarketEvent.OrderCancelled.value
    MARKET_ORDER_FILLED_EVENT_TAG = MarketEvent.OrderFilled.value
    MARKET_ORDER_FAILURE_EVENT_TAG = MarketEvent.OrderFailure.value
    MARKET_BUY_ORDER_CREATED_EVENT_TAG = MarketEvent.BuyOrderCreated.value
    MARKET_SELL_ORDER_CREATED_EVENT_TAG = MarketEvent.SellOrderCreated.value

    API_CALL_TIMEOUT = 10.0
    DDEX_REST_ENDPOINT = "https://api.ddex.io/v3"
    UPDATE_TRADE_FEES_INTERVAL = 60 * 60
    ORDER_EXPIRY_TIME = 15 * 60.0
    CANCEL_EXPIRY_TIME = 60.0

    @classmethod
    def logger(cls) -> HummingbotLogger:
        global s_logger
        if s_logger is None:
            s_logger = logging.getLogger(__name__)
        return s_logger

    def __init__(self,
                 wallet: Web3Wallet,
                 ethereum_rpc_url: str,
                 poll_interval: float = 5.0,
                 order_book_tracker_data_source_type: OrderBookTrackerDataSourceType =
                    OrderBookTrackerDataSourceType.EXCHANGE_API,
                 wallet_spender_address: str = ZERO_EX_MAINNET_PROXY,
                 symbols: Optional[List[str]] = None,
                 trading_required: bool = True):
        super().__init__()
        self._order_book_tracker = DDEXOrderBookTracker(data_source_type=order_book_tracker_data_source_type,
                                                        symbols=symbols)
        self._trading_required = trading_required
        self._account_balances = {}
        self._ev_loop = asyncio.get_event_loop()
        self._poll_notifier = asyncio.Event()
        self._last_timestamp = 0
        self._last_update_order_timestamp = 0
        self._last_update_trading_rules_timestamp = 0
        self._last_update_trade_fees_timestamp = 0
        self._poll_interval = poll_interval
        self._in_flight_orders = {}
        self._in_flight_cancels = OrderedDict()
        self._order_expiry_queue = deque()
        self._tx_tracker = DDEXMarketTransactionTracker(self)
        self._w3 = Web3(Web3.HTTPProvider(ethereum_rpc_url))
        self._withdraw_rules = {}
        self._trading_rules = {}
        self._pending_approval_tx_hashes = set()
        self._status_polling_task = None
        self._order_tracker_task = None
        self._approval_tx_polling_task = None
        self._wallet = wallet
        self._wallet_spender_address = wallet_spender_address
        self._shared_client = None
        self._maker_trade_fee = NaN
        self._taker_trade_fee = NaN
        self._gas_fee_weth = NaN
        self._gas_fee_usd = NaN
        self._api_response_records = TTLCache(60000, ttl=600.0)

    @property
    def name(self) -> str:
        return "ddex"

    @property
    def status_dict(self):
        return {
            "account_balance": len(self._account_balances) > 0 if self._trading_required else True,
            "trading_rule_initialized": len(self._trading_rules) > 0,
            "order_books_initialized": len(self._order_book_tracker.order_books) > 0,
            "token_approval": len(self._pending_approval_tx_hashes) == 0 if self._trading_required else True,
            "maker_trade_fee_initialized": not math.isnan(self._maker_trade_fee),
            "taker_trade_fee_initialized": not math.isnan(self._taker_trade_fee),
            "gas_fee_weth_initialized": not math.isnan(self._gas_fee_weth),
            "gas_fee_usd_initilaized": not math.isnan(self._gas_fee_usd)
        }

    @property
    def ready(self) -> bool:
        return all(self.status_dict.values())

    @property
    def name(self) -> str:
        return "ddex"

    @property
    def order_books(self) -> Dict[str, OrderBook]:
        return self._order_book_tracker.order_books

    @property
    def wallet(self) -> Web3Wallet:
        return self._wallet

    @property
    def trading_rules(self) -> Dict[str, TradingRule]:
        return self._trading_rules

    @property
    def in_flight_orders(self) -> Dict[str, InFlightOrder]:
        return self._in_flight_orders

    @property
    def limit_orders(self) -> List[LimitOrder]:
        cdef:
            list retval = []
            InFlightOrder typed_in_flight_order

        for in_flight_order in self._in_flight_orders.values():
            typed_in_flight_order = in_flight_order
            if ((typed_in_flight_order.order_type is not OrderType.LIMIT) or
                    typed_in_flight_order.is_done):
                continue
            retval.append(typed_in_flight_order.to_limit_order())

        return retval

    @property
    def expiring_orders(self) -> List[LimitOrder]:
        return [self._in_flight_orders[order_id].to_limit_order()
                for _, order_id
                in self._order_expiry_queue]

    @property
    def tracking_states(self) -> Dict[str, any]:
        return {
            key: value.to_json()
            for key, value in self._in_flight_orders.items()
        }

    def restore_tracking_states(self, saved_states: Dict[str, any]):
        self._in_flight_orders.update({
            key: InFlightOrder.from_json(value)
            for key, value in saved_states.items()
        })

    async def get_active_exchange_markets(self):
        return await DDEXAPIOrderBookDataSource.get_active_exchange_markets()

    async def _status_polling_loop(self):
        while True:
            try:
                self._poll_notifier = asyncio.Event()
                await self._poll_notifier.wait()

                self._update_balances()
                await asyncio.gather(
                    self._update_trading_rules(),
                    self._update_order_status(),
                    self._update_trade_fees()
                )
            except asyncio.CancelledError:
                raise
            except Exception:
                self.logger().network(
                    "Unexpected error while fetching account and status updates.",
                    exc_info=True,
                    app_warning_msg=f"Failed to fetch account updates on DDEX. Check network connection."
                )

    def _update_balances(self):
        self._account_balances = self.wallet.get_all_balances()

    async def _update_trading_rules(self):
        cdef:
            double current_timestamp = self._current_timestamp

        if current_timestamp - self._last_update_trading_rules_timestamp > 60.0 or len(self._trading_rules) < 1:
            markets = await self.list_market()
            trading_rules_list = TradingRule.parse_exchange_info(markets)
            self._trading_rules.clear()
            for trading_rule in trading_rules_list:
                self._trading_rules[trading_rule.symbol] = trading_rule
            self._last_update_trading_rules_timestamp = current_timestamp

    async def _update_order_status(self):
        cdef:
            double current_timestamp = self._current_timestamp

        if not (current_timestamp - self._last_update_order_timestamp > 10.0 and len(self._in_flight_orders) > 0):
            return

        tracked_orders = list(self._in_flight_orders.values())
        tasks = [self.get_order(o.exchange_order_id)
                 for o in tracked_orders
                 if o.exchange_order_id is not None]
        results = await asyncio.gather(*tasks, return_exceptions=True)

        for order_update, tracked_order in zip(results, tracked_orders):
            if isinstance(order_update, Exception):
                self.logger().network(
                    f"Error fetching status update for the order {tracked_order.client_order_id}: "
                    f"{order_update}.",
                    app_warning_msg=f"Failed to fetch status update for the order {tracked_order.client_order_id}. "
                                    f"Check Ethereum wallet and network connection."
                )
                continue

            # Check the exchange order ID against the expected value.
            exchange_order_id = order_update["id"]
            if exchange_order_id != tracked_order.exchange_order_id:
                self.logger().network(f"Incorrect exchange order id '{exchange_order_id}' returned from get order "
                                      f"request for '{tracked_order.exchange_order_id}'. Ignoring.")

                # Capture the incorrect request / response conversation for submitting to DDEX.
                request_url = f"{self.DDEX_REST_ENDPOINT}/orders/{tracked_order.exchange_order_id}"
                response = self._api_response_records.get(request_url)

                if response is not None:
                    self.logger().network(f"Captured erroneous order update request/response. "
                                          f"Request URL={response.real_url}, "
                                          f"Request headers={response.request_info.headers}, "
                                          f"Response headers={response.headers}, "
                                          f"Response data={repr(response._body)}, "
                                          f"Decoded order update={order_update}.")
                else:
                    self.logger().network(f"Failed to capture the erroneous request/response for getting the order update "
                                          f"of the order {tracked_order.exchange_order_id}.")

                continue

            # Calculate the newly executed amount for this update.
            previous_is_done = tracked_order.is_done
            new_confirmed_amount = float(order_update["confirmedAmount"])
            execute_amount_diff = new_confirmed_amount - float(tracked_order.executed_amount)
            is_market_buy = order_update["side"] == "buy" and order_update["type"] == "market"

            # DDEX return price data in "price" rather than "averagePrice" for market orders sometimes
            # using the following logic to account for both cases
            average_price = float(order_update.get("averagePrice", 0.0))
            price = float(order_update.get("price", 0.0))
            execute_price = price if average_price == 0.0 else average_price

            client_order_id = tracked_order.client_order_id
            order_type_description = (("market" if tracked_order.order_type == OrderType.MARKET else "limit") +
                                      " " +
                                      ("buy" if tracked_order.is_buy else "sell"))
            order_type = OrderType.MARKET if tracked_order.order_type == OrderType.MARKET else OrderType.LIMIT
            # Emit event if executed amount is greater than 0.
            if execute_amount_diff > 0:
                fill_size = execute_amount_diff
                if is_market_buy:
                    # Special rules for market buy orders, in which all reported amounts are in quote asset.
                    fill_size = execute_amount_diff / execute_price

                order_filled_event = OrderFilledEvent(
                    self._current_timestamp,
                    tracked_order.client_order_id,
                    tracked_order.symbol,
                    TradeType.BUY if tracked_order.is_buy else TradeType.SELL,
                    order_type,
                    execute_price,
                    fill_size,
                    self.c_get_fee(
                        tracked_order.base_asset,
                        tracked_order.quote_asset,
                        order_type,
                        TradeType.BUY if tracked_order.is_buy else TradeType.SELL,
                        fill_size,
                        execute_price)
                )
                self.logger().info(f"Filled {fill_size} out of {tracked_order.amount} of the "
                                   f"{order_type_description} order {client_order_id}.")
                self.c_trigger_event(self.MARKET_ORDER_FILLED_EVENT_TAG, order_filled_event)

            # Update the tracked order
            tracked_order.last_state = order_update["status"]
            tracked_order.executed_amount = Decimal(order_update["confirmedAmount"])
            tracked_order.available_amount = Decimal(order_update["availableAmount"])
            tracked_order.pending_amount = Decimal(order_update["pendingAmount"])
            tracked_order.quote_asset_amount = tracked_order.executed_amount * Decimal(order_update["price"])
            tracked_order.gas_fee_amount = Decimal(order_update["gasFeeAmount"])
            if not previous_is_done and tracked_order.is_done:
                executed_amount = float(tracked_order.executed_amount)
                quote_asset_amount = float(tracked_order.quote_asset_amount)
                if not tracked_order.is_cancelled:
                    if tracked_order.is_buy:
                        self.logger().info(f"The {order_type_description} order {client_order_id} has "
                                           f"completed according to order status API.")
                        if is_market_buy:
                            # Special rules for market buy orders, in which all reported amounts are in quote asset.
                            executed_amount = float(tracked_order.executed_amount) / execute_price
                            quote_asset_amount = float(tracked_order.executed_amount)

                        self.c_trigger_event(self.MARKET_BUY_ORDER_COMPLETED_EVENT_TAG,
                                             BuyOrderCompletedEvent(self._current_timestamp,
                                                                    tracked_order.client_order_id,
                                                                    tracked_order.base_asset,
                                                                    tracked_order.quote_asset,
                                                                    tracked_order.quote_asset,
                                                                    executed_amount,
                                                                    quote_asset_amount,
                                                                    float(tracked_order.gas_fee_amount),
                                                                    order_type))
                    else:
                        self.logger().info(f"The {order_type_description} order {client_order_id} has "
                                           f"completed according to order status API.")
                        self.c_trigger_event(self.MARKET_SELL_ORDER_COMPLETED_EVENT_TAG,
                                             SellOrderCompletedEvent(self._current_timestamp,
                                                                     tracked_order.client_order_id,
                                                                     tracked_order.base_asset,
                                                                     tracked_order.quote_asset,
                                                                     tracked_order.quote_asset,
                                                                     executed_amount,
                                                                     quote_asset_amount,
                                                                     float(tracked_order.gas_fee_amount),
                                                                     order_type))
                else:
                    if (self._in_flight_cancels.get(client_order_id, 0) >
                            self._current_timestamp - self.CANCEL_EXPIRY_TIME):
                        # This cancel was originated from this connector, and the cancel event should have been
                        # emitted in the cancel_order() call already.
                        del self._in_flight_cancels[client_order_id]
                    else:
                        # This cancel was originated externally.
                        self.logger().info(f"The {order_type_description} order {client_order_id} has been cancelled.")
                        self.c_trigger_event(self.MARKET_ORDER_CANCELLED_EVENT_TAG,
                                     OrderCancelledEvent(self._current_timestamp, client_order_id))
                self.c_expire_order(tracked_order.client_order_id)

        self._last_update_order_timestamp = current_timestamp

    async def _approval_tx_polling_loop(self):
        while len(self._pending_approval_tx_hashes) > 0:
            try:
                if len(self._pending_approval_tx_hashes) > 0:
                    for tx_hash in list(self._pending_approval_tx_hashes):
                        receipt = self._w3.eth.getTransactionReceipt(tx_hash)
                        if receipt is not None:
                            self._pending_approval_tx_hashes.remove(tx_hash)
            except Exception:
                self.logger().network(
                    "Unexpected error while fetching approval transactions.",
                    exc_info=True,
                    app_warning_msg="Could not get token approval status. "
                                    "Check Ethereum wallet and network connection."
                )
            finally:
                await asyncio.sleep(1.0)

    def _generate_auth_headers(self) -> Dict:
        message = "HYDRO-AUTHENTICATION@%s" % (int(time.time() * 1000),)
        signature = self.wallet.current_backend.sign_hash(text=message)
        auth = "%s#%s#%s" % (self.wallet.address.lower(), message, signature)
        headers = {"Hydro-Authentication": auth}
        return headers

    async def _http_client(self) -> aiohttp.ClientSession:
        if self._shared_client is None:
            self._shared_client = aiohttp.ClientSession()
        return self._shared_client

    async def _api_request(self,
                           http_method: str,
                           url: str,
                           data: Optional[Dict[str, Any]] = None,
                           params: Optional[Dict[str, Any]] = None,
                           headers: Optional[Dict[str, str]] = None) -> Dict[str, Any]:
        client = await self._http_client()
        async with client.request(http_method, url=url, timeout=self.API_CALL_TIMEOUT, data=data, params=params,
                                  headers=headers) as response:
            if response.status != 200:
                raise IOError(f"Error fetching data from {url}. HTTP status is {response.status}.")
            data = await response.json()
            if data["status"] is not 0:
                raise IOError(f"Request to {url} has failed", data)

            # Keep an auto-expired record of the response and the request URL for debugging and logging purpose.
            self._api_response_records[url] = response

            return data

    async def _update_trade_fees(self):
        cdef:
            double current_timestamp = self._current_timestamp

        if current_timestamp - self._last_update_trade_fees_timestamp > self.UPDATE_TRADE_FEES_INTERVAL or self._gas_fee_usd == NaN:
            calc_fee_url = f"{self.DDEX_REST_ENDPOINT}/fees"
            params = {
                "amount": "1",
                "marketId": "HOT-WETH",
                "price": "1",
            }
            res = await self._api_request(http_method="get", url=calc_fee_url, params=params)
            # maker / taker trade fees are same regardless of pair
            self._maker_trade_fee = float(res["data"]["asMakerFeeRate"])
            self._taker_trade_fee = float(res["data"]["asTakerFeeRate"])
            # gas fee from api is in quote token amount
            self._gas_fee_weth = float(res["data"]["gasFeeAmount"])
            params = {
                "amount": "1",
                "marketId": "WETH-DAI",
                "price": "1",
            }
            res = await self._api_request(http_method="get", url=calc_fee_url, params=params)
            # DDEX charges same gas fee for both DAI and TUSD
            self._gas_fee_usd = float(res["data"]["gasFeeAmount"])
            self._last_update_trade_fees_timestamp = current_timestamp

    cdef object c_get_fee(self,
                          str base_currency,
                          str quote_currency,
                          object order_type,
                          object order_side,
                          double amount,
                          double price):
        cdef:
            double gas_fee = 0.0
            double percent

        # DDEX only quotes with WETH or stable coins
        if quote_currency == "WETH":
            gas_fee = self._gas_fee_weth
        elif quote_currency in ["DAI", "TUSD", "USDC", "PAX", "USDT"]:
            gas_fee = self._gas_fee_usd
        else:
            self.logger().warning(
                f"Unrecognized quote token symbol - {quote_currency}. Assuming gas fee is in stable coin units."
            )
            gas_fee = self._gas_fee_usd
        percent = self._maker_trade_fee if order_type is OrderType.LIMIT else self._taker_trade_fee
        return TradeFee(percent, flat_fees = [(quote_currency, gas_fee)])

    async def build_unsigned_order(self, amount: str, price: str, side: str, symbol: str, order_type: OrderType,
                                   expires: int) -> Dict[str, Any]:
        url = "%s/orders/build" % (self.DDEX_REST_ENDPOINT,)
        headers = self._generate_auth_headers()
        data = {
            "amount": amount,
            "price": price if price != "nan" else 0,
            "side": side,
            "marketId": symbol,
            "orderType": "market" if order_type is OrderType.MARKET else "limit",
            "expires": expires
        }

        response_data = await self._api_request('post', url=url, data=data, headers=headers)
        return response_data["data"]["order"]

    async def place_order(self, amount: str, price: str, side: str, symbol: str, order_type: OrderType,
                          expires: int = 0) -> Dict[str, Any]:
        unsigned_order = await self.build_unsigned_order(symbol=symbol, amount=amount, price=price, side=side,
                                                         order_type=order_type, expires=expires)
        order_id = unsigned_order["id"]
        signature = self.wallet.current_backend.sign_hash(hexstr=order_id)

        url = "%s/orders" % (self.DDEX_REST_ENDPOINT,)
        data = {"orderId": order_id, "signature": signature}

        response_data = await self._api_request('post', url=url, data=data, headers=self._generate_auth_headers())
        return response_data["data"]["order"]

    async def cancel_order(self, client_order_id: str) -> Dict[str, Any]:
        cdef:
            InFlightOrder order = self.in_flight_orders.get(client_order_id)

        if not order:
            self.logger().info(f"Failed to cancel order {client_order_id}. Order not found in tracked orders.")
            if client_order_id in self._in_flight_cancels:
                del self._in_flight_cancels[client_order_id]
            return {}

        exchange_order_id = await order.get_exchange_order_id()
        url = "%s/orders/%s" % (self.DDEX_REST_ENDPOINT, exchange_order_id)
        response_data = await self._api_request('delete', url=url, headers=self._generate_auth_headers())
        if isinstance(response_data, dict) and response_data.get("desc") == "success":
            self.logger().info(f"Successfully cancelled order {exchange_order_id}.")

            # Simulate cancelled state earlier.
            order.available_amount = s_decimal_0
            order.pending_amount = s_decimal_0

            # Notify listeners.
            self.c_trigger_event(self.MARKET_ORDER_CANCELLED_EVENT_TAG,
                                 OrderCancelledEvent(self._current_timestamp, client_order_id))

        response_data["client_order_id"] = client_order_id
        return response_data

    async def list_orders(self) -> Dict[str, Any]:
        url = "%s/orders?status=all" % (self.DDEX_REST_ENDPOINT,)
        response_data = await self._api_request('get', url=url, headers=self._generate_auth_headers())
        return response_data["data"]["orders"]

    async def get_order(self, order_id: str) -> Dict[str, Any]:
        url = "%s/orders/%s" % (self.DDEX_REST_ENDPOINT, order_id)
        response_data = await self._api_request('get', url, headers=self._generate_auth_headers())
        return response_data["data"]["order"]

    async def list_locked_balances(self) -> Dict[str, Any]:
        url = "%s/account/lockedBalances" % (self.DDEX_REST_ENDPOINT,)
        response_data = await self._api_request('get', url=url, headers=self._generate_auth_headers())
        return response_data["data"]["lockedBalances"]

    async def get_market(self, symbol: str) -> Dict[str, Any]:
        url = "%s/markets/%s" % (self.DDEX_REST_ENDPOINT, symbol)
        response_data = await self._api_request('get', url=url)
        return response_data["data"]["market"]

    async def list_market(self) -> Dict[str, Any]:
        url = "%s/markets" % (self.DDEX_REST_ENDPOINT,)
        response_data = await self._api_request('get', url=url)
        return response_data["data"]["markets"]

    async def get_ticker(self, symbol: str) -> Dict[str, Any]:
        url = "%s/markets/%s/ticker" % (self.DDEX_REST_ENDPOINT, symbol)
        response_data = await self._api_request('get', url=url)
        return response_data["data"]["ticker"]

    cdef str c_buy(self, str symbol, double amount, object order_type = OrderType.MARKET, double price = 0,
                   dict kwargs = {}):
        cdef:
            int64_t tracking_nonce = <int64_t>(time.time() * 1e6)
            str order_id = str(f"buy-{symbol}-{tracking_nonce}")

        asyncio.ensure_future(self.execute_buy(order_id, symbol, amount, order_type, price))
        return order_id

    async def execute_buy(self, order_id: str, symbol: str, amount: float, order_type: OrderType, price: float) -> str:
        cdef:
            str q_price = str(self.c_quantize_order_price(symbol, price))
            str q_amt = str(self.c_quantize_order_amount(symbol, amount))
            TradingRule trading_rule = self._trading_rules[symbol]
            double quote_amount

        # Convert the amount to quote tokens amount, for market buy orders, as required by DDEX order API.
        if order_type is OrderType.MARKET:
            quote_amount = (<OrderBook>self.c_get_order_book(symbol)).c_get_quote_volume_for_base_amount(
                True, amount).result_volume

            # Quantize according to price rules, not base token amount rules.
            q_amt = str(self.c_quantize_order_price(symbol, quote_amount))

        try:
            if order_type is OrderType.LIMIT:
                if float(q_amt) < trading_rule.min_order_size:
                    raise ValueError(f"Buy order amount {amount} is lower than the minimum order size")
            else:
                if amount < trading_rule.min_order_size:
                    raise ValueError(f"Buy order amount {amount} is lower than the minimum order size")

            if order_type is OrderType.LIMIT and trading_rule.supports_limit_orders is False:
                raise ValueError(f"Limit order is not supported for trading pair {symbol}")
            if order_type is OrderType.MARKET and trading_rule.supports_market_orders is False:
                raise ValueError(f"Market order is not supported for trading pair {symbol}")

            self.c_start_tracking_order(order_id, symbol, True, order_type, Decimal(q_amt), Decimal(q_price))
            order_result = await self.place_order(amount=q_amt, price=q_price, side="buy", symbol=symbol,
                                                  order_type=order_type)
            exchange_order_id = order_result["id"]
            tracked_order = self._in_flight_orders.get(order_id)
            if tracked_order is not None:
                self.logger().info(f"Created {order_type} buy order {exchange_order_id} for "
                                   f"{q_amt} {symbol}.")
                tracked_order.update_exchange_order_id(exchange_order_id)
            self.c_trigger_event(self.MARKET_BUY_ORDER_CREATED_EVENT_TAG,
                                 BuyOrderCreatedEvent(
                                     self._current_timestamp,
                                     order_type,
                                     symbol,
                                     float(q_amt),
                                     float(q_price),
                                     order_id
                                 ))
            return order_id
        except Exception:
            self.c_stop_tracking_order(order_id)
            self.logger().network(
                f"Error submitting buy order to DDEX for {amount} {symbol}.",
                exc_info=True,
                app_warning_msg=f"Failed to submit buy order to DDEX. "
                                f"Check Ethereum wallet and network connection."
            )
            self.c_trigger_event(self.MARKET_ORDER_FAILURE_EVENT_TAG,
                                 MarketOrderFailureEvent(self._current_timestamp,
                                                         order_id,
                                                         order_type)
                                 )

    cdef str c_sell(self, str symbol, double amount, object order_type = OrderType.MARKET, double price = 0,
                    dict kwargs = {}):
        cdef:
            int64_t tracking_nonce = <int64_t>(time.time() * 1e6)
            str order_id = str(f"sell-{symbol}-{tracking_nonce}")

        asyncio.ensure_future(self.execute_sell(order_id, symbol, amount, order_type, price))
        return order_id

    async def execute_sell(self, order_id: str, symbol: str, amount: float, order_type: OrderType, price: float) -> str:
        cdef:
            str q_price = str(self.c_quantize_order_price(symbol, price))
            str q_amt = str(self.c_quantize_order_amount(symbol, amount))
            TradingRule trading_rule = self._trading_rules[symbol]

        try:
            if float(q_amt) < trading_rule.min_order_size:
                raise ValueError(f"Sell order amount {amount} is lower than the minimum order size ")
            if order_type is OrderType.LIMIT and trading_rule.supports_limit_orders is False:
                raise ValueError(f"Limit order is not supported for trading pair {symbol}")
            if order_type is OrderType.MARKET and trading_rule.supports_market_orders is False:
                raise ValueError(f"Market order is not supported for trading pair {symbol}")

            self.c_start_tracking_order(order_id, symbol, False, order_type, Decimal(q_amt), Decimal(q_price))
            order_result = await self.place_order(amount=q_amt, price=q_price, side="sell", symbol=symbol,
                                                  order_type=order_type)
            exchange_order_id = order_result["id"]
            tracked_order = self._in_flight_orders.get(order_id)
            if tracked_order is not None:
                self.logger().info(f"Created {order_type} sell order {exchange_order_id} for "
                                   f"{q_amt} {symbol}.")
                tracked_order.update_exchange_order_id(exchange_order_id)
            self.c_trigger_event(self.MARKET_SELL_ORDER_CREATED_EVENT_TAG,
                                 SellOrderCreatedEvent(
                                     self._current_timestamp,
                                     order_type,
                                     symbol,
                                     float(q_amt),
                                     float(q_price),
                                     order_id
                                 ))
            return order_id
        except Exception:
            self.c_stop_tracking_order(order_id)
            self.logger().network(
                f"Error submitting sell order to DDEX for {amount} {symbol}.",
                exc_info=True,
                app_warning_msg=f"Failed to submit sell order to DDEX. "
                                f"Check Ethereum wallet and network connection."
            )
            self.c_trigger_event(self.MARKET_ORDER_FAILURE_EVENT_TAG,
                                 MarketOrderFailureEvent(self._current_timestamp,
                                                         order_id,
                                                         order_type)
                                 )

    cdef c_cancel(self, str symbol, str client_order_id):
        # If there's an ongoing cancel on this order within the expiry time, don't do it again.
        if self._in_flight_cancels.get(client_order_id, 0) > self._current_timestamp - self.CANCEL_EXPIRY_TIME:
            return

        # Maintain the in flight orders list vs. expiry invariant.
        cdef:
            list keys_to_delete = []

        for k, cancel_timestamp in self._in_flight_cancels.items():
            if cancel_timestamp < self._current_timestamp - self.CANCEL_EXPIRY_TIME:
                keys_to_delete.append(k)
            else:
                break
        for k in keys_to_delete:
            del self._in_flight_cancels[k]

        # Record the in-flight cancellation.
        self._in_flight_cancels[client_order_id] = self._current_timestamp

        # Execute the cancel asynchronously.
        asyncio.ensure_future(self.cancel_order(client_order_id))

    async def cancel_all(self, timeout_seconds: float) -> List[CancellationResult]:
        incomplete_orders = [o for o in self.in_flight_orders.values() if not o.is_done]
        tasks = [self.cancel_order(o.client_order_id) for o in incomplete_orders]
        order_id_set = set([o.client_order_id for o in incomplete_orders])
        successful_cancellations = []

        try:
            async with timeout(timeout_seconds):
                cancellation_results = await asyncio.gather(*tasks, return_exceptions=True)
                for cr in cancellation_results:
                    if isinstance(cr, Exception):
                        continue
                    if isinstance(cr, dict) and cr.get("status") == 0:
                        client_order_id = cr.get("client_order_id")
                        order_id_set.remove(client_order_id)
                        successful_cancellations.append(CancellationResult(client_order_id, True))
        except Exception:
            self.logger().network(
                f"Unexpected error cancelling orders.",
                exc_info=True,
                app_warning_msg=f"Failed to cancel orders on DDEX. Check Ethereum wallet and network connection."
            )

        failed_cancellations = [CancellationResult(oid, False) for oid in order_id_set]
        return successful_cancellations + failed_cancellations

    def get_all_balances(self) -> Dict[str, float]:
        return self._account_balances.copy()

    def get_balance(self, currency: str) -> float:
        return self.c_get_balance(currency)

    def get_price(self, symbol: str, is_buy: bool) -> float:
        return self.c_get_price(symbol, is_buy)

    def wrap_eth(self, amount: float) -> str:
        return self._wallet.wrap_eth(amount)

    def unwrap_eth(self, amount: float) -> str:
        return self._wallet.unwrap_eth(amount)

    cdef double c_get_balance(self, str currency) except? -1:
        return float(self._account_balances.get(currency, 0.0))

    cdef OrderBook c_get_order_book(self, str symbol):
        cdef:
            dict order_books = self._order_book_tracker.order_books

        if symbol not in order_books:
            raise ValueError(f"No order book exists for '{symbol}'.")
        return order_books[symbol]

    cdef double c_get_price(self, str symbol, bint is_buy) except? -1:
        cdef:
            OrderBook order_book = self.c_get_order_book(symbol)

        return order_book.c_get_price(is_buy)

    async def start_network(self):
        if self._order_tracker_task is not None:
            self._stop_network()

        self._order_tracker_task = asyncio.ensure_future(self._order_book_tracker.start())
        self._status_polling_task = asyncio.ensure_future(self._status_polling_loop())
        if self._trading_required:
            tx_hashes = await self.wallet.current_backend.check_and_fix_approval_amounts(
                spender=self._wallet_spender_address
            )
            self._pending_approval_tx_hashes.update(tx_hashes)
            self._approval_tx_polling_task = asyncio.ensure_future(self._approval_tx_polling_loop())

    def _stop_network(self):
        if self._order_tracker_task is not None:
            self._order_tracker_task.cancel()
            self._status_polling_task.cancel()
            self._pending_approval_tx_hashes.clear()
            self._approval_tx_polling_task.cancel()
        self._order_tracker_task = self._status_polling_task = self._approval_tx_polling_task = None

    async def stop_network(self):
        self._stop_network()
        if self._shared_client is not None:
            await self._shared_client.close()
            self._shared_client = None

    async def check_network(self) -> NetworkStatus:
        if self._wallet.network_status is not NetworkStatus.CONNECTED:
            return NetworkStatus.NOT_CONNECTED

        url = f"{self.DDEX_REST_ENDPOINT}/markets/tickers"
        try:
            await self._api_request("GET", url)
        except asyncio.CancelledError:
            raise
        except Exception:
            return NetworkStatus.NOT_CONNECTED
        return NetworkStatus.CONNECTED

    cdef c_tick(self, double timestamp):
        cdef:
            int64_t last_tick = <int64_t>(self._last_timestamp / self._poll_interval)
            int64_t current_tick = <int64_t>(timestamp / self._poll_interval)

        self._tx_tracker.c_tick(timestamp)
        MarketBase.c_tick(self, timestamp)
        if current_tick > last_tick:
            if not self._poll_notifier.is_set():
                self._poll_notifier.set()
        self.c_check_and_remove_expired_orders()
        self._last_timestamp = timestamp

    cdef c_start_tracking_order(self,
                                str client_order_id,
                                str symbol,
                                bint is_buy,
                                object order_type,
                                object amount,
                                object price):
        self._in_flight_orders[client_order_id] = InFlightOrder(client_order_id, None, symbol, is_buy,
                                                                order_type, amount, price)

    cdef c_expire_order(self, str order_id):
        self._order_expiry_queue.append((self._current_timestamp + self.ORDER_EXPIRY_TIME, order_id))

    cdef c_check_and_remove_expired_orders(self):
        cdef:
            double current_timestamp = self._current_timestamp
            str order_id

        while len(self._order_expiry_queue) > 0 and self._order_expiry_queue[0][0] < current_timestamp:
            _, order_id = self._order_expiry_queue.popleft()
            self.c_stop_tracking_order(order_id)

    cdef c_stop_tracking_order(self, str order_id):
        if order_id in self._in_flight_orders:
            del self._in_flight_orders[order_id]

    cdef object c_get_order_price_quantum(self, str symbol, double price):
        cdef:
            TradingRule trading_rule = self._trading_rules[symbol]
        decimals_quantum = Decimal(f"1e-{trading_rule.price_decimals}")
        if price > 0:
            precision_quantum = Decimal(f"1e{math.ceil(math.log10(price)) - trading_rule.price_precision}")
        else:
            precision_quantum = s_decimal_0
        return max(decimals_quantum, precision_quantum)

    cdef object c_get_order_size_quantum(self, str symbol, double amount):
        cdef:
            TradingRule trading_rule = self._trading_rules[symbol]
        decimals_quantum = Decimal(f"1e-{trading_rule.amount_decimals}")
        return decimals_quantum

    cdef object c_quantize_order_amount(self, str symbol, double amount, double price=0):
        cdef:
            TradingRule trading_rule = self._trading_rules[symbol]
        global s_decimal_0


        quantized_amount = MarketBase.c_quantize_order_amount(self, symbol, amount)
        
        # Check against min_order_size and. If not passing the check, return 0.
        if quantized_amount < MarketBase.c_quantize_order_amount(self, symbol, trading_rule.min_order_size):
<<<<<<< HEAD
=======
            self.logger().error(f"Order size is less than minimum order size allowed for this market")
>>>>>>> 76072cbe
            return s_decimal_0

        return quantized_amount<|MERGE_RESOLUTION|>--- conflicted
+++ resolved
@@ -1060,10 +1060,6 @@
         
         # Check against min_order_size and. If not passing the check, return 0.
         if quantized_amount < MarketBase.c_quantize_order_amount(self, symbol, trading_rule.min_order_size):
-<<<<<<< HEAD
-=======
-            self.logger().error(f"Order size is less than minimum order size allowed for this market")
->>>>>>> 76072cbe
             return s_decimal_0
 
         return quantized_amount