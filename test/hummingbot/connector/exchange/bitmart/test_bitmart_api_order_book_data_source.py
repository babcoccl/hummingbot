import unittest
import asyncio
from collections import deque
import ujson
import re
import json
from unittest.mock import patch, AsyncMock
from typing import (
    Any,
    Dict,
    List,
)
from aioresponses import aioresponses
from hummingbot.connector.exchange.bitmart.bitmart_api_order_book_data_source import BitmartAPIOrderBookDataSource
import hummingbot.connector.exchange.bitmart.bitmart_constants as CONSTANTS
from hummingbot.core.data_type.order_book import OrderBook
from hummingbot.core.api_throttler.async_throttler import AsyncThrottler
from hummingbot.core.data_type.order_book_message import OrderBookMessage, OrderBookMessageType
from test.hummingbot.connector.network_mocking_assistant import NetworkMockingAssistant


class BitmartAPIOrderBookDataSourceUnitTests(unittest.TestCase):
    # logging.Level required to receive logs from the data source logger
    level = 0

    @classmethod
    def setUpClass(cls) -> None:
        super().setUpClass()

        cls.ev_loop = asyncio.get_event_loop()
        cls.base_asset = "COINALPHA"
        cls.quote_asset = "HBOT"
        cls.trading_pair = f"{cls.base_asset}-{cls.quote_asset}"

    def setUp(self) -> None:
        super().setUp()
        self.log_records = []
        self.ws_sent_messages = []
        self.ws_incoming_messages = asyncio.Queue()
        self.listening_task = None

        self.throttler = AsyncThrottler(rate_limits=CONSTANTS.RATE_LIMITS)
        self.data_source = BitmartAPIOrderBookDataSource(self.throttler, [self.trading_pair])
        self.data_source.logger().setLevel(1)
        self.data_source.logger().addHandler(self)
        self.mocking_assistant = NetworkMockingAssistant()

    def tearDown(self) -> None:
        self.listening_task and self.listening_task.cancel()
        super().tearDown()

    def handle(self, record):
        self.log_records.append(record)

    def _order_book_snapshot_example(self):
        return {
            "data": {
                "timestamp": 1527777538000,
                "buys": [
                    {
                        "amount": "4800.00",
                        "total": "4800.00",
                        "price": "0.000767",
                        "count": "1"
                    },
                    {
                        "amount": "99996475.79",
                        "total": "100001275.79",
                        "price": "0.000201",
                        "count": "1"
                    },
                ],
                "sells": [
                    {
                        "amount": "100.00",
                        "total": "100.00",
                        "price": "0.007000",
                        "count": "1"
                    },
                    {
                        "amount": "6997.00",
                        "total": "7097.00",
                        "price": "1.000000",
                        "count": "1"
                    },
                ]
            }
        }

    def _is_logged(self, log_level: str, message: str) -> bool:
        return any(record.levelname == log_level and record.getMessage() == message
                   for record in self.log_records)

    @aioresponses()
    def test_get_last_traded_prices(self, mock_get):
        mock_response: Dict[Any] = {
            "message": "OK",
            "code": 1000,
            "trace": "6e42c7c9-fdc5-461b-8fd1-b4e2e1b9ed57",
            "data": {
                "tickers": [
                    {
                        "symbol": "COINALPHA_HBOT",
                        "last_price": "1.00",
                        "quote_volume_24h": "201477650.88000",
                        "base_volume_24h": "25186.48000",
                        "high_24h": "8800.00",
                        "low_24h": "1.00",
                        "open_24h": "8800.00",
                        "close_24h": "1.00",
                        "best_ask": "0.00",
                        "best_ask_size": "0.00000",
                        "best_bid": "0.00",
                        "best_bid_size": "0.00000",
                        "fluctuation": "-0.9999",
                        "url": "https://www.bitmart.com/trade?symbol=COINALPHA_HBOT"
                    }
                ]
            }
        }
        regex_url = re.compile(f"{CONSTANTS.REST_URL}/{CONSTANTS.GET_LAST_TRADING_PRICES_PATH_URL}")
        mock_get.get(regex_url, body=json.dumps(mock_response))

        results = self.ev_loop.run_until_complete(
            asyncio.gather(self.data_source.get_last_traded_prices([self.trading_pair])))
        results: Dict[str, Any] = results[0]

        self.assertEqual(results[self.trading_pair], float("1.00"))

    @aioresponses()
    def test_fetch_trading_pairs(self, mock_get):
        mock_response: List[Any] = {
            "code": 1000,
            "trace": "886fb6ae-456b-4654-b4e0-d681ac05cea1",
            "message": "OK",
            "data": {
                "symbols": [
                     "COINALPHA_HBOT",
                     "ANOTHER_MARKET",
                ]
            }
        }
        regex_url = re.compile(f"{CONSTANTS.REST_URL}/{CONSTANTS.GET_TRADING_PAIRS_PATH_URL}")
        mock_get.get(regex_url, body=json.dumps(mock_response))
        results: List[str] = self.ev_loop.run_until_complete(self.data_source.fetch_trading_pairs())
        self.assertTrue(self.trading_pair in results)
        self.assertTrue("ANOTHER-MARKET" in results)

    @aioresponses()
    def test_fetch_trading_pairs_with_error_status_in_response(self, mock_get):
        mock_response = {}
        regex_url = re.compile(f"{CONSTANTS.REST_URL}/{CONSTANTS.GET_TRADING_PAIRS_PATH_URL}")
        mock_get.get(regex_url, body=json.dumps(mock_response))
        result = self.ev_loop.run_until_complete(self.data_source.fetch_trading_pairs())
        self.assertEqual(0, len(result))

    @aioresponses()
    def test_get_order_book_data(self, mock_get):
        mock_response: Dict[str, Any] = self._order_book_snapshot_example()
        regex_url = re.compile(f"{CONSTANTS.REST_URL}/{CONSTANTS.GET_ORDER_BOOK_PATH_URL}")
        mock_get.get(regex_url, body=json.dumps(mock_response))

        results = self.ev_loop.run_until_complete(
            asyncio.gather(self.data_source.get_order_book_data(self.trading_pair)))

        result = results[0]
        self.assertTrue("timestamp" in result)
        self.assertTrue("buys" in result)
        self.assertTrue("sells" in result)
        self.assertGreaterEqual(len(result["buys"]) + len(result["sells"]), 0)
        self.assertEqual(mock_response["data"]["buys"][0], result["buys"][0])

    @aioresponses()
    def test_get_order_book_data_raises_exception_when_response_has_error_code(self, mock_get):
        regex_url = re.compile(f"{CONSTANTS.REST_URL}/{CONSTANTS.GET_ORDER_BOOK_PATH_URL}")
        mock_get.get(regex_url, status=100, body=json.dumps({}))

        with self.assertRaises(IOError) as context:
            self.ev_loop.run_until_complete(self.data_source.get_order_book_data(self.trading_pair))

        self.assertEqual(str(context.exception), f"Error fetching OrderBook for {self.trading_pair} at {CONSTANTS.EXCHANGE_NAME}. "
                                                 f"HTTP status is {100}.")

    @aioresponses()
    def test_get_new_order_book(self, mock_get):
        mock_response: Dict[str, Any] = self._order_book_snapshot_example()
        regex_url = re.compile(f"{CONSTANTS.REST_URL}/{CONSTANTS.GET_ORDER_BOOK_PATH_URL}")
        mock_get.get(regex_url, body=json.dumps(mock_response))

        results = self.ev_loop.run_until_complete(
            asyncio.gather(self.data_source.get_new_order_book(self.trading_pair)))
        result: OrderBook = results[0]

        self.assertTrue(type(result) == OrderBook)
        self.assertEqual(result.snapshot_uid, mock_response["data"]["timestamp"])

<<<<<<< HEAD
    @patch("asyncio.sleep", new_callable=AsyncMock)
    @patch("aiohttp.ClientSession.get")
    def test_listen_for_snapshots_cancelled_when_fetching_snapshot(self, mock_api, mock_sleep):
        mock_api.side_effect = asyncio.CancelledError
        mock_sleep.side_effect = lambda v: None
        msg_queue: asyncio.Queue = asyncio.Queue()
=======
    def test_listen_for_snapshots_cancelled_when_fetching_snapshot(self):
        trades_queue = asyncio.Queue()
        task = asyncio.get_event_loop().create_task(
            self.data_source.listen_for_order_book_snapshots(ev_loop=asyncio.get_event_loop(), output=trades_queue))

>>>>>>> 1276e699
        with self.assertRaises(asyncio.CancelledError):
            task.cancel()
            asyncio.get_event_loop().run_until_complete(task)

    @aioresponses()
    @patch(
        "hummingbot.connector.exchange.bitmart.bitmart_api_order_book_data_source.BitmartAPIOrderBookDataSource._sleep",
        new_callable=AsyncMock)
    def test_listen_for_snapshots_logs_exception_when_fetching_snapshot(self, mock_get, mock_sleep):
        # the queue and the division by zero error are used just to synchronize the test
        sync_queue = deque()
        sync_queue.append(1)
        sync_queue.append(2)

        regex_url = re.compile(f"{CONSTANTS.REST_URL}/{CONSTANTS.GET_ORDER_BOOK_PATH_URL}")
        mock_get.get(regex_url, body=json.dumps({}))

        mock_sleep.side_effect = lambda delay: 1 / 0 if len(sync_queue) == 0 else sync_queue.pop()

        msg_queue: asyncio.Queue = asyncio.Queue()
        with self.assertRaises(ZeroDivisionError):
            self.listening_task = asyncio.get_event_loop().create_task(
                self.data_source.listen_for_order_book_snapshots(asyncio.get_event_loop(), msg_queue))
            asyncio.get_event_loop().run_until_complete(self.listening_task)

        self.assertEqual(0, msg_queue.qsize())

        self.assertTrue(self._is_logged("ERROR",
                                        "Unexpected error occured listening for orderbook snapshots. Retrying in 5 secs..."))

    @aioresponses()
    @patch(
        "hummingbot.connector.exchange.bitmart.bitmart_api_order_book_data_source.BitmartAPIOrderBookDataSource._sleep",
        new_callable=AsyncMock)
    def test_listen_for_snapshots_successful(self, mock_get, mock_sleep):
        # the queue and the division by zero error are used just to synchronize the test
        sync_queue = deque()
        sync_queue.append(1)
        sync_queue.append(2)

        mock_response: Dict[str, Any] = self._order_book_snapshot_example()
        regex_url = re.compile(f"{CONSTANTS.REST_URL}/{CONSTANTS.GET_ORDER_BOOK_PATH_URL}")
        mock_get.get(regex_url, body=json.dumps(mock_response))

        mock_sleep.side_effect = lambda delay: 1 / 0 if len(sync_queue) == 0 else sync_queue.pop()

        msg_queue: asyncio.Queue = asyncio.Queue()
        with self.assertRaises(ZeroDivisionError):
            self.listening_task = asyncio.get_event_loop().create_task(
                self.data_source.listen_for_order_book_snapshots(asyncio.get_event_loop(), msg_queue))
            asyncio.get_event_loop().run_until_complete(self.listening_task)

        self.assertEqual(msg_queue.qsize(), 1)

        snapshot_msg: OrderBookMessage = msg_queue.get_nowait()
        self.assertEqual(snapshot_msg.update_id, mock_response["data"]["timestamp"])

    @patch('websockets.connect', new_callable=AsyncMock)
    def test_listen_for_order_book_diffs_cancelled_when_listening(self, mock_ws):
        mock_ws.return_value = self.mocking_assistant.create_websocket_mock()
        msg_queue: asyncio.Queue = asyncio.Queue()
        self.listening_task = asyncio.get_event_loop().create_task(
            self.data_source.listen_for_order_book_diffs(self.ev_loop, msg_queue))

        with self.assertRaises(asyncio.CancelledError):
            self.listening_task.cancel()
            asyncio.get_event_loop().run_until_complete(self.listening_task)

        self.assertEqual(msg_queue.qsize(), 0)

    @patch("websockets.connect", new_callable=AsyncMock)
    def test_listen_for_order_book_diffs_successful(self, mock_ws):
        msg_queue: asyncio.Queue = asyncio.Queue()
        mock_ws.return_value = self.mocking_assistant.create_websocket_mock()
        mock_ws.close.return_value = None

        resp = {
            "table": "spot/depth500",
            "data": [
                {
                    "asks": [
                        [
                            "161.96",
                            "7.37567"
                        ]
                    ],
                    "bids": [
                        [
                            "161.94",
                            "4.552355"
                        ]
                    ],
                    "symbol": "ETH_USDT",
                    "ms_t": 1542337219120
                }
            ]
        }
        self.mocking_assistant.add_websocket_text_message(
            mock_ws.return_value, ujson.dumps(resp)
        )
        BitmartAPIOrderBookDataSource._trading_pairs = ["ETH-USDT"]
        self.listening_task = self.ev_loop.create_task(
            self.data_source.listen_for_order_book_diffs(self.ev_loop, msg_queue)
        )
        first_msg: OrderBookMessage = self.ev_loop.run_until_complete(msg_queue.get())
        self.assertTrue(first_msg.type == OrderBookMessageType.SNAPSHOT)

    @patch("websockets.connect", new_callable=AsyncMock)
    def test_websocket_connection_creation_raises_cancel_exception(self, mock_ws):
        mock_ws.side_effect = asyncio.CancelledError

        with self.assertRaises(asyncio.CancelledError):
            asyncio.get_event_loop().run_until_complete(self.data_source._create_websocket_connection())

    @patch("websockets.connect", new_callable=AsyncMock)
    def test_websocket_connection_creation_raises_exception_after_loging(self, mock_ws):
        mock_ws.side_effect = Exception

        with self.assertRaises(Exception):
            asyncio.get_event_loop().run_until_complete(self.data_source._create_websocket_connection())

        self.assertTrue(self._is_logged("NETWORK", "Unexpected error occurred during bitmart WebSocket Connection ()"))

    def _trade_ws_messsage(self):
        resp = {
            "table": "spot/trade",
            "data": [
                {
                    "symbol": "ETH_USDT",
                    "price": "162.12",
                    "side": "buy",
                    "size": "11.085",
                    "s_t": 1542337219
                },
                {
                    "symbol": "ETH_USDT",
                    "price": "163.12",
                    "side": "buy",
                    "size": "15",
                    "s_t": 1542337238
                }
            ]
        }
        return ujson.dumps(resp)

    @patch('websockets.connect', new_callable=AsyncMock)
    def test_listen_for_trades(self, mock_ws):
        msg_queue: asyncio.Queue = asyncio.Queue()
        mock_ws.return_value = self.mocking_assistant.create_websocket_mock()
        mock_ws.close.return_value = None

        # Add message to be processed after subscriptions, to unlock the test
        self.mocking_assistant.add_websocket_text_message(mock_ws.return_value, self._trade_ws_messsage())
        BitmartAPIOrderBookDataSource._trading_pairs = ["ETH-USDT"]

        self.listening_task = self.ev_loop.create_task(
            self.data_source.listen_for_trades(self.ev_loop, msg_queue)
        )
        trade1: OrderBookMessage = self.ev_loop.run_until_complete(msg_queue.get())
        trade2: OrderBookMessage = self.ev_loop.run_until_complete(msg_queue.get())

        self.assertTrue(msg_queue.empty())
        self.assertEqual(1542337219 * 1000, int(trade1.trade_id))
        self.assertEqual(1542337238 * 1000, int(trade2.trade_id))<|MERGE_RESOLUTION|>--- conflicted
+++ resolved
@@ -194,20 +194,11 @@
         self.assertTrue(type(result) == OrderBook)
         self.assertEqual(result.snapshot_uid, mock_response["data"]["timestamp"])
 
-<<<<<<< HEAD
-    @patch("asyncio.sleep", new_callable=AsyncMock)
-    @patch("aiohttp.ClientSession.get")
-    def test_listen_for_snapshots_cancelled_when_fetching_snapshot(self, mock_api, mock_sleep):
-        mock_api.side_effect = asyncio.CancelledError
-        mock_sleep.side_effect = lambda v: None
-        msg_queue: asyncio.Queue = asyncio.Queue()
-=======
     def test_listen_for_snapshots_cancelled_when_fetching_snapshot(self):
         trades_queue = asyncio.Queue()
         task = asyncio.get_event_loop().create_task(
             self.data_source.listen_for_order_book_snapshots(ev_loop=asyncio.get_event_loop(), output=trades_queue))
 
->>>>>>> 1276e699
         with self.assertRaises(asyncio.CancelledError):
             task.cancel()
             asyncio.get_event_loop().run_until_complete(task)
