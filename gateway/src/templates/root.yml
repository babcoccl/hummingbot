version: 1
configurations:
  $namespace harmony:
    configurationPath: harmony.yml
    schemaPath: harmony-schema.json
    
  $namespace solana:
    configurationPath: solana.yml
    schemaPath: solana-schema.json

  $namespace avalanche:
    configurationPath: avalanche.yml
    schemaPath: ethereum-schema.json

  $namespace database:
    configurationPath: database.yml
    schemaPath: database-schema.json
    
  $namespace ethereum:
    configurationPath: ethereum.yml
    schemaPath: ethereum-schema.json

  $namespace polygon:
    configurationPath: polygon.yml
    schemaPath: ethereum-schema.json
    
  $namespace ethereumGasStation:
    configurationPath: ethereum-gas-station.yml
    schemaPath: ethereum-gas-station-schema.json

  $namespace logging:
    configurationPath: logging.yml
    schemaPath: logging-schema.json

  $namespace ssl:
    configurationPath: ssl.yml
    schemaPath: ssl-schema.json

  $namespace pangolin:
    configurationPath: pangolin.yml
    schemaPath: pangolin-schema.json

  $namespace quickswap:
    configurationPath: quickswap.yml
    schemaPath: quickswap-schema.json
    
  $namespace perp:
    configurationPath: perp.yml
    schemaPath: perp-schema.json

  $namespace sushiswap:
    configurationPath: sushiswap.yml
    schemaPath: sushiswap-schema.json

  $namespace traderjoe:
    configurationPath: traderjoe.yml
    schemaPath: traderjoe-schema.json
    
  $namespace server:
    configurationPath: server.yml
    schemaPath: server-schema.json

  $namespace telemetry:
    configurationPath: telemetry.yml
    schemaPath: telemetry-schema.json

  $namespace uniswap:
    configurationPath: uniswap.yml
    schemaPath: uniswap-schema.json

<<<<<<< HEAD
  $namespace serum:
    configurationPath: serum.yml
    schemaPath: serum-schema.json
=======
  $namespace openocean:
    configurationPath: openocean.yml
    schemaPath: openocean-schema.json
>>>>>>> d4c2a703
<|MERGE_RESOLUTION|>--- conflicted
+++ resolved
@@ -68,12 +68,10 @@
     configurationPath: uniswap.yml
     schemaPath: uniswap-schema.json
 
-<<<<<<< HEAD
-  $namespace serum:
-    configurationPath: serum.yml
-    schemaPath: serum-schema.json
-=======
   $namespace openocean:
     configurationPath: openocean.yml
     schemaPath: openocean-schema.json
->>>>>>> d4c2a703
+
+  $namespace serum:
+    configurationPath: serum.yml
+    schemaPath: serum-schema.json